/**
 * @file
 *
 * @brief Reversi C - Endgame Solver
 */

/**
 * @cond
 *
 * endgame_solver.c
 *
 * This file is part of the reversi program
 * http://github.com/rcrr/reversi
 *
 * Copyright (c) 2013 Roberto Corradini. All rights reserved.
 *
 * This program is free software; you can redistribute it and/or modify it
 * under the terms of the GNU General Public License as published by the
 * Free Software Foundation; either version 3, or (at your option) any
 * later version.
 *
 * This program is distributed in the hope that it will be useful,
 * but WITHOUT ANY WARRANTY; without even the implied warranty of
 * MERCHANTABILITY or FITNESS FOR A PARTICULAR PURPOSE. See the
 * GNU General Public License for more details.
 *
 * You should have received a copy of the GNU General Public License
 * along with this program; if not, write to the Free Software
 * Foundation, Inc., 59 Temple Place - Suite 330, Boston, MA  02111-1307, USA
 * or visit the site <http://www.gnu.org/licenses/>.
 *
 * @endcond
 */

#include <stdio.h>

#include "board.h"

/**
 * Main entry to the Reversi C implementation.
 * 
 * Has to be completly developed.
 */
int main(void)
{

  Player p = WHITE_PLAYER;

  printf("Hello, reversi player!\n");

  SquareSet squares;
  printf("sizeof SquareSet = %zu\n", sizeof(squares));

  struct Board b;
  printf("sizeof Board = %zu\n", sizeof(b));
<<<<<<< HEAD
=======

  struct GamePosition gp;
  printf("sizeof GamePosition = %zu\n", sizeof(gp));
>>>>>>> cb3d6ce5

  printf("player_opponent(p) = %d\n", player_opponent(p));

  return 0;

}
<|MERGE_RESOLUTION|>--- conflicted
+++ resolved
@@ -53,12 +53,9 @@
 
   struct Board b;
   printf("sizeof Board = %zu\n", sizeof(b));
-<<<<<<< HEAD
-=======
 
   struct GamePosition gp;
   printf("sizeof GamePosition = %zu\n", sizeof(gp));
->>>>>>> cb3d6ce5
 
   printf("player_opponent(p) = %d\n", player_opponent(p));
 
